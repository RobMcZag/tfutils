"""base.py"""
from __future__ import absolute_import, division, print_function

import os
import re
import sys
import time
import importlib
import argparse
import json
import copy
import logging
import tarfile
import cPickle
import threading
from collections import OrderedDict

import tqdm
import pymongo
from pymongo import errors as er
from bson.objectid import ObjectId
import gridfs
import tensorflow as tf
from tensorflow.core.protobuf import saver_pb2
from tensorflow.python.ops import variables
import numpy as np

import utils
from data import get_queue
from optimizer import ClipOptimizer
from error import HiLossError, NoGlobalStepError, NoChangeError
from utils import (sonify,
                   frozendict,
                   strip_prefix,
                   format_devices,
                   make_mongo_safe,
                   CoordinatedThread,
                   aggregate_outputs,
                   verify_pb2_v2_files,
                   get_saver_pb2_v2_files,
                   strip_prefix_from_name)

logging.basicConfig()
log = logging.getLogger('tfutils')
log.setLevel('DEBUG')

"""
TODO:
    - There should be a dead-simple way to load a human-readable object (as opposed to being in the
      TF saver binary format) containing filter parameters from a record in the database,
      without having to load up lots of extraneous objects.
    - epoch and batch_num should be added to what is saved.   But how to do that with Queues?
"""

if 'TFUTILS_HOME' in os.environ:
    TFUTILS_HOME = os.environ['TFUTILS_HOME']
else:
    TFUTILS_HOME = os.path.join(os.environ['HOME'], '.tfutils')

DEFAULT_MODEL_SEED = 0
DEFAULT_MODEL_TRAIN = False
DEFAULT_MODEL_PARAMS = frozendict({'seed': DEFAULT_MODEL_SEED,
                                   'train': DEFAULT_MODEL_TRAIN})
DEFAULT_DONT_RUN = False
DEFAULT_SKIP_CHECK = False
DEFAULT_LOG_DEVICE_PLACEMENT = False
DEFAULT_INTER_OP_PARALLELISM_THREADS = 40
DEFAULT_TRAIN_NUM_STEPS = None
DEFAULT_TRAIN_THRES_LOSS = 100

DEFAULT_HOST = '/cpu:0'
DEFAULT_DEVICES = ['/gpu:0', '/gpu:1', '/gpu:2', '/gpu:3']
DEFAULT_LOOP_PARAMS = frozendict()
DEFAULT_LOAD_PARAMS = frozendict({'do_restore': True, 'from_ckpt': None, 'to_restore': None, 'load_param_dict': None})
DEFAULT_LEARNING_RATE_PARAMS = frozendict({'func': tf.train.exponential_decay})

DEFAULT_LOSS_PARAMS = frozendict({'targets': ['labels'],
                                  'loss_per_case_func': tf.nn.sparse_softmax_cross_entropy_with_logits,
                                  'agg_func': tf.reduce_mean})

DEFAULT_OPTIMIZER_PARAMS = frozendict({'optimizer_class': tf.train.MomentumOptimizer,
                                       'momentum': 0.9})

DEFAULT_SAVE_PARAMS = frozendict({'save_metrics_freq': 100,
                                  'save_valid_freq': 3000,
                                  'cache_filters_freq': 3000,
                                  'save_filters_freq': 30000,
                                  'save_initial_filters': True,
                                  'save_to_gfs': (),
                                  'do_save': True})

DEFAULT_PARAMS = frozendict({
    'dont_run': False,
    'skip_check': False,
    'model_params': frozendict(),
    'train_params': frozendict(),
    'validation_params': frozendict(),
    'log_device_placement': False,
    'inter_op_parallelism_threads': 40,
    'save_params': frozendict(DEFAULT_SAVE_PARAMS),
    'load_params': frozendict(DEFAULT_LOAD_PARAMS),
    'loss_params': frozendict(DEFAULT_LOSS_PARAMS),
    'optimizer_params': frozendict(DEFAULT_OPTIMIZER_PARAMS),
    'learning_rate_params': frozendict(DEFAULT_LEARNING_RATE_PARAMS),
})


class DBInterface(object):

    def __init__(self,
                 params=None,
                 save_params=None,
                 load_params=None,
                 sess=None,
                 global_step=None,
                 cache_dir=None,
                 *tfsaver_args,
                 **tfsaver_kwargs):
        """
        :Kwargs:
            - params (dict)
                Describing all parameters of experiment
            - save_params (dict)
                Describing the parameters need to construct the save database, and
                control saving.  These include:
                    - host (str)
                        Hostname where database connection lives
                    - port (int)
                        Port where database connection lives
                    - dbname (str)
                        Name of database for storage
                    - collname (str)
                        Name of collection for storage
                    - exp_id (str)
                        Experiment id descriptor
                        NOTE: the variables host/port/dbname/coll/exp_id control
                        the location of the saved data for the run, in order of
                        increasing specificity.  When choosing these, note that:
                            1.  If a given host/port/dbname/coll/exp_id already has saved checkpoints,
                                then any new call to start training with these same location variables
                                will start to train from the most recent saved checkpoint.  If you mistakenly
                                try to start training a new model with different variable names, or structure,
                                from that existing checkpoint, an error will be raised, as the model will be
                                incompatiable with the saved variables.
                            2.  When choosing what dbname, coll, and exp_id, to use, keep in mind that mongodb
                                queries only operate over a single collection.  So if you want to analyze
                                results from a bunch of experiments together using mongod queries, you should
                                put them all in the same collection, but with different exp_ids.  If, on the
                                other hand, you never expect to analyze data from two experiments together,
                                you can put them in different collections or different databases.  Choosing
                                between putting two experiments in two collections in the same database
                                or in two totally different databases will depend on how you want to organize
                                your results and is really a matter of preference.
                    - do_save (bool, default: True)
                        Whether to save to database
                    - save_initial_filters (bool, default: True)
                        Whether to save initial model filters at step = 0,
                    - save_metrics_freq (int, default: 5)
                        How often to store train results to database
                    - save_valid_freq (int, default: 3000)
                        How often to calculate and store validation results
                                                to database
                    - save_filters_freq (int, default: 30000)
                        How often to save filter values to database
                    - cache_filters_freq (int, default: 3000)
                        How often to cache filter values locally and save
                        to ___RECENT database
                    - cache_dir (str, default: None)
                        Path where caches will be saved locally. If None, will default to
                        ~/.tfutils/<host:post>/<dbname>/<collname>/<exp_id>.
            - load_params (dict)
                Similar to save_params, if you want loading to happen from a different
                location than where saving occurs.   Parameters include:
                    - host (str)
                        Hostname where database connection lives
                    - port (int)
                        Port where database connection lives
                    - dbname (str)
                        Name of database for storage
                    - collname (str)
                        Name of collection for storage
                    - exp_id (str)
                        Experiment id descriptor
                    - do_restore (bool, default: True)
                        Whether to restore from saved model
                    - load_query (dict)
                        mongodb query describing how to load from loading database
                    - from_ckpt (string)
                        Path to load from a TensorFlow checkpoint (instead of from the db)
                    - to_restore (list of strings or a regex/callable which returns strings)
                        Specifies which variables should be loaded from the checkpoint.
                        Any variables not specified here will be reinitialized.
                    - load_param_dict (dict)
                        A dictionary whose keys are the names of the variables that are to be loaded
                        from the checkpoint, and the values are the names of the variables of the model
                        that you want to restore with the value of the corresponding checkpoint variable.
            - sess (tesorflow.Session)
                Object in which to run calculations.  This is required if actual loading/
                saving is going to be done (as opposed to just e.g. getting elements from
                the MongoDB).
            - global_step (tensorflow.Variable)
                Global step variable, the one that is updated by apply_gradients.  This
                is required if being using in a training context.
            - *tfsaver_args, **tsaver_kwargs
                Additional arguments to be passed onto base Saver class constructor

        """
        self.params = params
        self._skip_check = params.get('skip_check', False)
        if self._skip_check:
            log.warning('Skipping version check and info...')
        self.sonified_params = sonify(self.params, skip=self._skip_check)
        self.save_params = save_params
        self.load_params = load_params
        self.sess = sess
        self.global_step = global_step
        self.tfsaver_args = tfsaver_args
        self.tfsaver_kwargs = tfsaver_kwargs
        self.var_list = tfsaver_kwargs.get('var_list', None)

        if save_params is None:
            save_params = {}
        if load_params is None:
            load_params = {}
        location_variables = ['host', 'port', 'dbname', 'collname', 'exp_id']
        for _k in location_variables:
            if _k in save_params:
                sv = save_params[_k]
            else:
                sv = load_params[_k]
            if _k in load_params:
                lv = load_params[_k]
            else:
                lv = save_params[_k]
            setattr(self, _k, sv)
            setattr(self, 'load_' + _k, lv)
        self.sameloc = all([getattr(self, _k) == getattr(
            self, 'load_' + _k) for _k in location_variables])
        if 'query' in load_params and not load_params['query'] is None and 'exp_id' in load_params['query']:
            self.sameloc = self.sameloc & (load_params['query']['exp_id'] == self.exp_id)

        for _k in ['do_save', 'save_metrics_freq', 'save_valid_freq', 'cache_filters_freq',
                   'save_filters_freq', 'save_initial_filters', 'save_to_gfs']:
            setattr(self, _k, save_params.get(_k, DEFAULT_SAVE_PARAMS[_k]))

        for _k in ['do_restore', 'from_ckpt', 'to_restore', 'load_param_dict']:
            setattr(self, _k, load_params.get(_k, DEFAULT_LOAD_PARAMS[_k]))

        self.rec_to_save = None
        self.checkpoint_thread = None
        self.outrecs = []

        self.conn = pymongo.MongoClient(host=self.host, port=self.port)
        self.conn.server_info()
        self.collfs = gridfs.GridFS(self.conn[self.dbname], self.collname)

        recent_name = '_'.join([self.dbname, self.collname, self.exp_id, '__RECENT'])
        self.collfs_recent = gridfs.GridFS(self.conn[recent_name])

        self.load_data = None
        load_query = load_params.get('query')
        if load_query is None:
            load_query = {}
        else:
            if self.sameloc and (not save_params == {}):
                raise Exception('Loading pointlessly')
            else:
                self.sameloc = False
                # print('Set sameloc to False!')

        if 'exp_id' not in load_query:
            load_query.update({'exp_id': self.load_exp_id})

        self.load_query = load_query
        if self.load_host != self.host or self.port != self.load_port:
            self.load_conn = pymongo.MongoClient(host=self.load_host,
                                                 port=self.load_port)
            self.load_conn.server_info()
        else:
            self.load_conn = self.conn
        self.load_collfs = gridfs.GridFS(self.load_conn[self.load_dbname],
                                         self.load_collname)
        load_recent_name = '_'.join([self.load_dbname,
                                     self.load_collname,
                                     self.load_exp_id,
                                     '__RECENT'])
        self.load_collfs_recent = gridfs.GridFS(
            self.load_conn[load_recent_name])

        if 'cache_dir' in save_params:
            cache_dir = save_params['cache_dir']
        else:
            cache_dir = None

        if cache_dir is None:
            self.cache_dir = os.path.join(TFUTILS_HOME,
                                          '%s:%d' % (self.host, self.port),
                                          self.dbname,
                                          self.collname,
                                          self.exp_id)
        else:
            self.cache_dir = cache_dir
        if not os.path.isdir(self.cache_dir):
            os.makedirs(self.cache_dir)

    def load_rec(self):
        # first try and see if anything with the save data exists, since obviously
        # we dont' want to keep loading from the original load location if some work has
        # already been done
        load = self.load_from_db({'exp_id': self.exp_id},
                                 cache_filters=True)
        # if not, try loading from the loading location
        if not load and not self.sameloc:
            load = self.load_from_db(self.load_query,
                                     cache_filters=True,
                                     collfs=self.load_collfs,
                                     collfs_recent=self.load_collfs_recent)
            if load is None:
                raise Exception('You specified load parameters but no '
                                'record was found with the given spec.')
        self.load_data = load

    def initialize(self, no_scratch=False):
        """Fetch record then uses tf's saver.restore."""
        if self.do_restore:

            # First, determine which checkpoint to use.
            if self.from_ckpt is not None:
                # Use a cached checkpoint file.
                ckpt_filename = self.from_ckpt
                log.info('Restoring variables from checkpoint %s ...' % ckpt_filename)
            else:
                # Otherwise, use a database checkpoint.
                self.load_rec() if self.load_data is None else None
                if self.load_data is not None:
                    rec, ckpt_filename = self.load_data
                    log.info('Restoring variables from record %s (step %d)...' %
                             (str(rec['_id']), rec['step']))
                else:
                    # No db checkpoint to load.
                    ckpt_filename = None

            if ckpt_filename is not None:

                all_vars = tf.global_variables() + tf.local_variables()  # get list of all variables
                self.all_vars = strip_prefix(self.params['model_params']['prefix'], all_vars)

                # Next, determine which vars should be restored from the specified checkpoint.
                restore_vars = self.get_restore_vars(ckpt_filename, self.all_vars)
                restore_stripped = strip_prefix(self.params['model_params']['prefix'], list(restore_vars.values()))
                restore_names =  [name for name, var in restore_stripped.items()]
                # Actually load the vars.
                log.info('Restored Vars:\n' + str(restore_names))
                tf_saver_restore = tf.train.Saver(restore_vars)
                tf_saver_restore.restore(self.sess, ckpt_filename)
                log.info('... done restoring.')

                # Reinitialize all other, unrestored vars.
<<<<<<< HEAD
                unrestored_vars = [var for name, var in self.all_vars.items() if name not in restore_vars]
                log.info('Unrestored Vars:\n' + str([unrestore_var.name for unrestore_var in unrestored_vars]))
=======
                unrestored_vars = [var for name, var in self.all_vars.items() if name not in restore_names]
                unrestored_var_names = [name for name, var in self.all_vars.items() if name not in restore_names]
                log.info('Unrestored Vars:\n' + str(unrestored_var_names))
>>>>>>> fb10196b
                self.sess.run(tf.variables_initializer(unrestored_vars))  # initialize variables not restored
                assert len(self.sess.run(tf.report_uninitialized_variables())) == 0, (
                    self.sess.run(tf.report_uninitialized_variables()))

        if not self.do_restore or (self.load_data is None and self.from_ckpt is None):
            init_op_global = tf.global_variables_initializer()
            self.sess.run(init_op_global)
            init_op_local = tf.local_variables_initializer()
            self.sess.run(init_op_local)

    def get_restore_vars(self, save_file, all_vars=None):
        """Create the `var_list` init argument to tf.Saver from save_file.

        Extracts the subset of variables from tf.global_variables that match the
        name and shape of variables saved in the checkpoint file, and returns these
        as a list of variables to restore.

        To support multi-model training, a model prefix is prepended to all
        tf global_variable names, although this prefix is stripped from
        all variables before they are saved to a checkpoint. Thus,


        Args:
            save_file: path of tf.train.Saver checkpoint.

        Returns:
            dict: checkpoint variables.

        """
        reader = tf.train.NewCheckpointReader(save_file)
        var_shapes = reader.get_variable_to_shape_map()
        log.info('Saved Vars:\n' + str(var_shapes.keys()))

        var_shapes = {  # Strip the prefix off saved var names.
            strip_prefix_from_name(self.params['model_params']['prefix'], name): shape
            for name, shape in var_shapes.items()}

        # Map old vars from checkpoint to new vars via load_param_dict.
        mapped_var_shapes = self.remap_var_list(var_shapes)
        log.info('Saved shapes:\n' + str(mapped_var_shapes))

        if all_vars is None:
            all_vars = tf.global_variables() + tf.local_variables()  # get list of all variables
            all_vars = strip_prefix(self.params['model_params']['prefix'], all_vars)

        # Specify which vars are to be restored vs. reinitialized.
        if self.load_param_dict is None:
            restore_vars = {name: var for name, var in all_vars.items() if name in mapped_var_shapes}
        else:
            # associate checkpoint names with actual variables
            load_var_dict = {}
            for ckpt_var_name, curr_var_name in self.load_param_dict.items():
                for curr_name, curr_var in all_vars.items():
                    if curr_name == curr_var_name:
                        load_var_dict[ckpt_var_name] = curr_var
                        break

            restore_vars = load_var_dict

        restore_vars = self.filter_var_list(restore_vars)

        # Ensure the vars to restored have the correct shape.
        var_list = {}
        for name, var in restore_vars.items():
            var_shape = var.get_shape().as_list()
            if var_shape == mapped_var_shapes[name]:
                var_list[name] = var
        return var_list

    def remap_var_list(self, var_list):
        """Map old vars in checkpoint to new vars in current session.

        Args:
            var_list (dict): var names mapped to variables (or some related
            quantity, such as variable shapes).

        Returns:
            dict: New var names mapped to the corresponding restored var.

        Examples:
        >>>var_list
        {'Weights': <tf.Variable>}
        >>>self.load_param_dict
        {'Weights': 'Filters'}
        >>>self.remap_var_list(var_list)
        {'Filters': <tf.Variable>}

        """
        if self.load_param_dict is None:
            log.info('No variable mapping specified.')
            return var_list
        for old_name, new_name in self.load_param_dict.items():
            for name in var_list:
                if old_name == name:
                    var_list[old_name] = var_list.pop(old_name)
                    break
        return var_list

    def filter_var_list(self, var_list):
        """Filter checkpoint vars for those to be restored.

        Args:
            checkpoint_vars (list): Vars that can be restored from checkpoint.
            to_restore (list[str] or regex, optional): Selects vars to restore.

        Returns:
            list: Variables to be restored from checkpoint.

        """
        if not self.to_restore:
            return var_list
        elif isinstance(self.to_restore, re._pattern_type):
            return {name: var for name, var in var_list.items()
                    if self.to_restore.match(name)}
        elif isinstance(self.to_restore, list):
            return {name: var for name, var in var_list.items()
                    if name in self.to_restore}
        raise TypeError('to_restore ({}) unsupported.'.format(type(self.to_restore)))

    @property
    def tf_saver(self):
        if not hasattr(self, '_tf_saver'):
            self._tf_saver = tf.train.Saver(
                *self.tfsaver_args, **self.tfsaver_kwargs)
        return self._tf_saver

    def load_from_db(self,
                     query,
                     cache_filters=False,
                     collfs=None,
                     collfs_recent=None):
        """Load checkpoint from the database.

        Checks the recent and regular checkpoint fs to find the latest one
        matching the query. Returns the GridOut obj corresponding to the
        record.

        Args:
            query: dict expressing MongoDB query
        """
        if collfs is None:
            collfs = self.collfs
        coll = collfs._GridFS__files
        if collfs_recent is None:
            collfs_recent = self.collfs_recent
        coll_recent = collfs_recent._GridFS__files

        query['saved_filters'] = True
        count = collfs.find(query).count()
        if count > 0:  # get latest that matches query
            ckpt_record = coll.find(query, sort=[('uploadDate', -1)])[0]
            loading_from = coll
        else:
            ckpt_record = None

        try:
            count_recent = collfs_recent.find(query).count()
        except Exception as inst:
            raise er.OperationFailure(inst.args[0] + "\n Is your dbname too long? Mongo requires that dbnames be no longer than 64 characters.")
        if count_recent > 0:  # get latest that matches query
            ckpt_record_recent = coll_recent.find(query, sort=[('uploadDate', -1)])[0]
            # use the record with latest timestamp
            if ckpt_record is None or ckpt_record_recent['uploadDate'] > ckpt_record['uploadDate']:
                loading_from = coll_recent
                ckpt_record = ckpt_record_recent

        if count + count_recent == 0:  # no matches for query
            log.warning('No matching checkpoint for query "{}"'.format(repr(query)))
            return

        database = loading_from._Collection__database
        log.info('Loading checkpoint from %s' % loading_from.full_name)

        if cache_filters:
            filename = os.path.basename(ckpt_record['filename'])
            cache_filename = os.path.join(self.cache_dir, filename)

            # check if there is no local copy
            if not os.path.isfile(cache_filename):
                log.info('No cache file at %s, loading from DB' % cache_filename)
                # create new file to write from gridfs
                load_dest = open(cache_filename, "w+")
                load_dest.close()
                load_dest = open(cache_filename, 'rwb+')
                fsbucket = gridfs.GridFSBucket(database, bucket_name=loading_from.name.split('.')[0])
                fsbucket.download_to_stream(ckpt_record['_id'], load_dest)
                if ckpt_record['_saver_write_version'] == saver_pb2.SaverDef.V2:
                    assert cache_filename.endswith('.tar')
                    tar = tarfile.open(cache_filename)
                    tar.extractall(path=self.cache_dir)
                    tar.close()
                    cache_filename = os.path.splitext(cache_filename)[0]
                    verify_pb2_v2_files(cache_filename, ckpt_record)
            else:
                if ckpt_record['_saver_write_version'] == saver_pb2.SaverDef.V2:
                    cache_filename = os.path.splitext(cache_filename)[0]
                    verify_pb2_v2_files(cache_filename, ckpt_record)
                log.info('Cache file found at %s, using that to load' %
                         cache_filename)
        else:
            cache_filename = None
        return ckpt_record, cache_filename

    def save(self, train_res=None, valid_res=None, step=None, validation_only=False):
        """Actually save record into DB and makes local filter caches."""
        if train_res is None:
            train_res = {}
        if valid_res is None:
            valid_res = {}

        if (not validation_only) and (step is None):
            if not hasattr(self.global_step, 'eval'):
                raise NoGlobalStepError('If step is none, you must pass global_step'
                                        ' tensorflow operation to the saver.')
            step = self.global_step.eval(session=self.sess)

        train_res = copy.copy(train_res)
        valid_res = {_k: copy.copy(_v) for _k, _v in valid_res.items()}
        duration = time.time() - self.start_time_step

        if self.rec_to_save is None:
            rec = {'exp_id': self.exp_id,
                   'params': self.sonified_params,
                   'saved_filters': False,
                   'duration': duration}
            self.rec_to_save = rec
        else:
            rec = self.rec_to_save
        rec['step'] = step

        if len(train_res) > 0:
            # TODO: also include error rate of the train set to monitor overfitting
            message = 'Step {} ({:.0f} ms) -- '.format(step, 1000 * duration)
            msg2 = ['{}: {:.4f}'.format(k, v) for k, v in train_res.items()
                    if k not in ['optimizer', '__grads__'] and k not in self.save_to_gfs]
            message += ', '.join(msg2)
            log.info(message)

            if '__grads__' in train_res:
                del train_res['__grads__']
            if 'optimizer' in train_res:
                del train_res['optimizer']
            if 'train_results' not in rec:
                rec['train_results'] = []
            rec['train_results'].append(train_res)

        # print validation set performance
        if len(valid_res) > 0:
            rec['validation_results'] = valid_res
            message = 'Validation -- '
            message += ', '.join('{}: {}'.format(
                k, {_k: _v for _k, _v in v.items()
                if _k not in self.save_to_gfs}) for k, v in valid_res.items())
            log.info(message)

        if validation_only:
            rec['validates'] = self.load_data[0]['_id']
            save_filters_permanent = save_filters_tmp = False
            need_to_save = True
        else:
            save_filters_permanent = ((step % self.save_filters_freq == 0) and
                                      (step > 0 or (self.save_initial_filters and not self.load_data)))
            save_filters_tmp = ((step % self.cache_filters_freq == 0) and
                                (step > 0 or (self.save_initial_filters and not self.load_data)))
            save_metrics_now = step % self.save_metrics_freq == 0
            save_valid_now = step % self.save_valid_freq == 0
            need_to_save = save_filters_permanent or save_filters_tmp or save_metrics_now or save_valid_now

        need_to_save = self.do_save and need_to_save

        if need_to_save:
            self.rec_to_save = None
            self.sync_with_host()
            save_to_gfs = {}
            for _k in self.save_to_gfs:
                if train_res:
                    if 'train_results' not in save_to_gfs:
                        save_to_gfs['train_results'] = {}
                    if _k in train_res:
                        save_to_gfs['train_results'][_k] = [r.pop(_k) for r in rec['train_results'] if _k in r]
                        if len(save_to_gfs['train_results'][_k]) == 1:
                            save_to_gfs['train_results'][_k] == save_to_gfs['train_results'][_k][0]
                if valid_res:
                    if 'validation_results' not in save_to_gfs:
                        save_to_gfs['validation_results'] = {}
                    for _vk in valid_res:
                        if _vk not in save_to_gfs['validation_results']:
                            save_to_gfs['validation_results'][_vk] = {}
                        if _k in valid_res[_vk]:
                            save_to_gfs['validation_results'][_vk][_k] = valid_res[_vk].pop(_k)

            save_rec = sonify(rec, skip=self._skip_check)
            make_mongo_safe(save_rec)

            coord = tf.train.Coordinator()
            thread = CoordinatedThread(coord=coord,
                                       target=self._save_thread,
                                       args=(save_filters_permanent,
                                             save_filters_tmp,
                                             save_rec,
                                             step,
                                             save_to_gfs))
            thread.daemon = True
            thread.start()
            self.checkpoint_thread = thread
            self.checkpoint_coord = coord

    def sync_with_host(self):
        if self.checkpoint_thread is not None:
            try:
                self.checkpoint_coord.join([self.checkpoint_thread])
            except Exception as error:
                log.warning('A checkpoint thead raised an exception '
                            'while saving a checkpoint.')
                log.error(error)
                raise
            else:
                self.checkpoint_thread = None

    def _save_thread(self, save_filters_permanent, save_filters_tmp, save_rec, step, save_to_gfs):
        if save_filters_permanent or save_filters_tmp:
            save_rec['saved_filters'] = True
            save_path = os.path.join(self.cache_dir, 'checkpoint')
            log.info('Saving model with path prefix %s ... ' % save_path)
            saved_path = self.tf_saver.save(self.sess,
                                            save_path=save_path,
                                            global_step=step,
                                            write_meta_graph=False)
            log.info('... done saving with path prefix %s' % saved_path)
            putfs = self.collfs if save_filters_permanent else self.collfs_recent
            log.info('Putting filters into %s database' % repr(putfs))
            save_rec['_saver_write_version'] = self.tf_saver._write_version
            if self.tf_saver._write_version == saver_pb2.SaverDef.V2:
                file_data = get_saver_pb2_v2_files(saved_path)
                save_rec['_saver_num_data_files'] = file_data['num_data_files']
                tarfilepath = saved_path + '.tar'
                tar = tarfile.open(tarfilepath, 'w')
                for _f in file_data['files']:
                    tar.add(_f, arcname=os.path.split(_f)[1])
                tar.close()
                with open(tarfilepath, 'rb') as _fp:
                    outrec = putfs.put(_fp, filename=tarfilepath, **save_rec)
            else:
                with open(saved_path, 'rb') as _fp:
                    outrec = putfs.put(_fp, filename=saved_path, **save_rec)
            log.info('... done putting filters into database.')

        if not save_filters_permanent:
            save_rec['saved_filters'] = False
            log.info('Inserting record into database.')
            outrec = self.collfs._GridFS__files.insert_one(save_rec)

        if not isinstance(outrec, ObjectId):
            outrec = outrec.inserted_id

        if save_to_gfs:
            idval = str(outrec)
            save_to_gfs_path = idval + "_fileitems"
            self.collfs.put(cPickle.dumps(save_to_gfs),
                            filename=save_to_gfs_path, item_for=outrec)

        sys.stdout.flush()  # flush the stdout buffer
        self.outrecs.append(outrec)


def predict(step, results):
    if not hasattr(results['output'], '__iter__'):
        outputs = [results['outputs']]
    else:
        outputs = results['outputs']

    preds = [tf.argmax(output, 1) for output in outputs]

    return preds


def run_targets(sess,
                dbinterface,
                target_name,
                target,
                valid_loop,
                num_steps,
                online_agg_func,
                agg_func,
                save_intermediate_freq=None,
                validation_only=False):
    """TODO:  this code resembles train() function, possible want to unify."""
    agg_res = None

    if save_intermediate_freq is not None:
        n0 = len(dbinterface.outrecs)

    for _step in tqdm.trange(num_steps, desc=target_name):
        if valid_loop is not None:
            res = valid_loop(sess, target)
        else:
            res = sess.run(target)
        assert hasattr(res, 'keys'), 'result must be a dictionary'
        if save_intermediate_freq is not None and _step % save_intermediate_freq == 0:
            dbinterface.save(valid_res={target_name: res},
                             step=_step,
                             validation_only=validation_only)
        agg_res = online_agg_func(agg_res, res, _step)

    result = agg_func(agg_res)

    if save_intermediate_freq is not None:
        dbinterface.sync_with_host()
        n1 = len(dbinterface.outrecs)
        result['intermediate_steps'] = dbinterface.outrecs[n0: n1]

    return result


def run_targets_dict(sess,
                     targets,
                     save_intermediate_freq=None,
                     dbinterface=None,
                     validation_only=False):
    """Helper function for actually computing validation results."""
    results = {}
    for target_name in targets:
        num_steps = targets[target_name]['num_steps']
        target = targets[target_name]['targets']
        agg_func = targets[target_name]['agg_func']
        online_agg_func = targets[target_name]['online_agg_func']
        valid_loop = targets[target_name]['valid_loop']
        results[target_name] = run_targets(sess,
                                           dbinterface,
                                           target_name,
                                           target,
                                           valid_loop,
                                           num_steps,
                                           online_agg_func,
                                           agg_func,
                                           save_intermediate_freq,
                                           validation_only)
    if dbinterface is not None:
        dbinterface.save(valid_res=results, validation_only=validation_only)
    return results


def start_queues(sess):
    """Helper function for starting queues before running processes."""
    coord = tf.train.Coordinator()
    threads = tf.train.start_queue_runners(coord=coord, sess=sess)
    return coord, threads


def stop_queues(sess, queues, coord, threads):
    """Helper function for stopping queues cleanly."""
    coord.request_stop()
    coord.join(threads)
    for queue in queues:
        close_op = queue.close(cancel_pending_enqueues=True)
        sess.run(close_op)


def test(sess,
         queues,
         dbinterface,
         validation_targets,
         save_intermediate_freq=None):
    """
    Actually runs the testing evaluation loop.

    :Args:
        - sess: (tensorflow.Session)
            Object in which to run calculations
        - queues (list of CustomQueue)
            Objects containing asynchronously queued data iterators
        - dbinterface (DBInterface object)
            Saver through which to save results
        - valid_targets (dict of tensorflow objects)
            Objects on which validation will be computed
        - save_intermediate_freq (None or int)
            How frequently to save intermediate results captured during test
            None means no intermediate saving will be saved
    """
    # Collect args in a dict of lists
    test_args = {
        'queues': queues,
        'dbinterface': dbinterface,
        'validation_targets': validation_targets,
        'save_intermediate_freq': save_intermediate_freq}

    _ttargs = [{key: value[i] for (key, value) in test_args.items()}
               for i in range(len(queues))]

    for ttarg in _ttargs:

        ttarg['coord'], ttarg['threads'] = start_queues(sess)
        ttarg['dbinterface'].start_time_step = time.time()
        validation_summary = run_targets_dict(sess,
                                              ttarg['validation_targets'],
                                              save_intermediate_freq=ttarg['save_intermediate_freq'],
                                              dbinterface=ttarg['dbinterface'],
                                              validation_only=True)

    res = []
    for ttarg in _ttargs:
        ttarg['dbinterface'].sync_with_host()
        res.append(ttarg['dbinterface'].outrecs)
        stop_queues(sess, ttarg['queues'], ttarg['coord'], ttarg['threads'])

    return validation_summary, res


def test_from_params(load_params,
                     model_params,
                     validation_params,
                     log_device_placement=False,
                     save_params=None,
                     dont_run=False,
                     skip_check=False,
                     inter_op_parallelism_threads=40,
                     ):
    """
    Main testing interface function.

    Same as train_from_parameters; but just performs testing without training.

    For documentation, see argument descriptions in train_from_params.

    """
    params, test_args = parse_params('test',
                                     model_params,
                                     dont_run=dont_run,
                                     skip_check=skip_check,
                                     save_params=save_params,
                                     load_params=load_params,
                                     validation_params=validation_params,
                                     log_device_placement=log_device_placement,
                                     inter_op_parallelism_threads=inter_op_parallelism_threads)

    with tf.Graph().as_default(), tf.device(DEFAULT_HOST):

        # create session
        sess = tf.Session(config=tf.ConfigProto(allow_soft_placement=True,
                                                log_device_placement=log_device_placement,
                                                inter_op_parallelism_threads=inter_op_parallelism_threads))

        init_op_global = tf.global_variables_initializer()
        sess.run(init_op_global)
        init_op_local = tf.local_variables_initializer()
        sess.run(init_op_local)
        log.info('Initialized from scratch first')

        # For convenience, use list of dicts instead of dict of lists
        _params = [{key: value[i] for (key, value) in params.items()}
                   for i in range(len(params['model_params']))]
        _ttargs = [{key: value[i] for (key, value) in test_args.items()}
                   for i in range(len(params['model_params']))]

        # Build a graph for each distinct model.
        for param, ttarg in zip(_params, _ttargs):

            ttarg['dbinterface'] = DBInterface(params=param, load_params=param['load_params'])
            ttarg['dbinterface'].load_rec()
            ld = ttarg['dbinterface'].load_data
            assert ld is not None, "No load data found for query, aborting"
            ld = ld[0]
            # TODO: have option to reconstitute model_params entirely from
            # saved object ("revivification")
            param['model_params']['seed'] = ld['params']['model_params']['seed']
            cfg_final = ld['params']['model_params']['cfg_final']
            train_queue_params = ld['params']['train_params']['queue_params']

            (ttarg['validation_targets'],
             ttarg['queues']) = get_valid_targets_dict(loss_params=None,
                                                       cfg_final=cfg_final,
                                                       queue_params=train_queue_params,
                                                       **param)

            # tf.get_variable_scope().reuse_variables()

            param['load_params']['do_restore'] = True
            param['model_params']['cfg_final'] = cfg_final

            prefix = param['model_params']['prefix'] + '/'
            all_vars = variables._all_saveable_objects()
            var_list = strip_prefix(prefix, all_vars)

            ttarg['dbinterface'] = DBInterface(sess=sess,
                                               params=param,
                                               var_list=var_list,
                                               load_params=param['load_params'],
                                               save_params=param['save_params'])
            ttarg['dbinterface'].initialize(no_scratch=True)
            ttarg['save_intermediate_freq'] = param['save_params'].get('save_intermediate_freq')

        # Convert back to a dictionary of lists
        params = {key: [param[key] for param in _params]
                  for key in _params[0].keys()}
        test_args = {key: [ttarg[key] for ttarg in _ttargs]
                     for key in _ttargs[0].keys()}

        if dont_run:
            return test_args

        res = test(sess, **test_args)
        sess.close()
        return res


def train_loop(sess, train_targets, num_minibatches=1, **loop_params):
    """Define default minibatch training loop.

    A training loop that performs minibatching with `num_minibatches`
    minibatches.

    Args:
        sess (tf.Session): Current tensorflow session.
        train_targets (dict): Target operations to be evaluated by `sess.run`.
            By default, `base.train_from_params` inserts the following
            targets to facilitate minibatching:
            - `__grads__` (tf.Operation): Accumulates and stores gradients.
            - `optimizer` (tf.Operation): Applies and zeros gradients.
        num_minibatches (int): number of minibatches to use.
        **loop_params (mapping): additional, user-defined kwargs to
            be used in the training loop.

    Returns:
        dict: A dictionary containing train targets evaluated by the session.

    """
    assert all([required in targets for targets in train_targets
                for required in ['__grads__', 'optimizer']])

    # Perform minibatching
    range_len = (int)(num_minibatches)
    for minibatch in range(range_len - 1):
        # Accumulate gradient for each minibatch
        sess.run([target['__grads__'] for target in train_targets])

    # Compute final targets (includes zeroing gradient accumulator variable)
    return sess.run(train_targets)


def train(sess,
          queues,
          dbinterface,
          train_loop,
          train_targets,
          global_step,
          num_minibatches=1,
          num_steps=float('inf'),
          thres_loss=DEFAULT_TRAIN_THRES_LOSS,
          validate_first=True,
          validation_targets=None):
    """Actually runs the training evaluation loop.

    :Args:
        - sess: (tesorflow.Session)
            Object in which to run calculations
        - queues (list of Queue)
            Objects containing asynchronously queued data iterators
        - dbinterface (DBInterface object)
            Saver through which to save results
        - train_loop (callable withs args: sess and train_targets)
            Callable that specifies a custom training loop
        - train_targets (dict of tensorflow nodes)
            Targets to train. One item in this dict must be "optimizer" or similar
            to make anything happen
        - num_minibatches (int)
            How many minibatches to use to before applying gradient update.
        - num_steps (int)
            How many steps to train to before quitting
        - validation_targets (dict of tensorflow objects, default: None)
            Objects on which validation will be computed
        - thres_loss (float, default: 100)
            If loss exceeds this during training, HiLossError is thrown

    """
    # Collect args in a dict of lists
    train_args = {
        'queues': queues,
        'num_steps': num_steps,
        'thres_loss': thres_loss,
        'train_loop': train_loop,
        'global_step': global_step,
        'dbinterface': dbinterface,
        'train_targets': train_targets,
        'validate_first': validate_first,
        'num_minibatches': num_minibatches,
        'validation_targets': validation_targets}

    # Convert to a list of dicts
    trargs = [{key: value[i] for (key, value) in train_args.items()}
              for i in range(len(train_targets))]

    num_steps = [t['num_steps'] for t in trargs]
    steps = [t['global_step'].eval(session=sess) for t in trargs]

    # Start queues and initial validation
    for (step, trarg) in zip(steps, trargs):

        if step >= trarg['num_steps']:
            log.info('Training cancelled since step ({}) is >= num_steps ({})'.
                     format(step, trarg['num_steps']))
            return

        log.info('Training beginning ...')
        trarg['coord'], trarg['threads'] = start_queues(sess)

        if step == 0:
            trarg['dbinterface'].start_time_step = time.time()
            if trarg['validate_first']:
                valid_res = run_targets_dict(sess,
                                             trarg['validation_targets'],
                                             dbinterface=trarg['dbinterface'])
    train_loop = train_args['train_loop'][0]
    train_targets = train_args['train_targets']

    # Run training
    while any(step < num_step for (step, num_step) in zip(steps, num_steps)):

        start_time_step = time.time()
        train_results = train_loop(sess, train_targets, num_minibatches=trarg['num_minibatches'])

        for (step, trarg, train_res) in zip(steps, trargs, train_results):

            old_step = step
            step = trarg['global_step'].eval(session=sess)

            if step <= old_step:
                raise NoChangeError('Your optimizer should have incremented the global step,'
                                    ' but did not: old_step=%d, new_step=%d' % (old_step, step))
            if train_res['loss'] > trarg['thres_loss']:
                raise HiLossError('Loss {:.2f} exceeded the threshold {:.2f}'.format(train_res['loss'],
                                                                                     trarg['thres_loss']))

            # Validation
            vtargs = trarg['validation_targets'] if step % trarg['dbinterface'].save_valid_freq == 0 else {}
            valid_res = run_targets_dict(sess, vtargs)

            # Save
            trarg['dbinterface'].start_time_step = start_time_step
            trarg['dbinterface'].save(train_res=train_res,
                                      valid_res=valid_res,
                                      validation_only=False)

        steps = [t['global_step'].eval(session=sess) for t in trargs]

    # Sync and close the session
    res = []
    for trarg in trargs:
        stop_queues(sess, trarg['queues'], trarg['coord'], trarg['threads'])
        trarg['dbinterface'].sync_with_host()
        res.append(trarg['dbinterface'].outrecs)

    sess.close()
    return res


def train_from_params(save_params,
                      model_params,
                      train_params,
                      loss_params=None,
                      learning_rate_params=None,
                      optimizer_params=None,
                      validation_params=None,
                      log_device_placement=False,
                      load_params=None,
                      dont_run=False,
                      skip_check=False,
                      inter_op_parallelism_threads=40,
                      ):
    """
    Main training interface function.

    :Args:
        - saver_params (dict)
            Dictionary of arguments for creating saver object (see Saver class)

        - model_params (dict)
            Containing function that produces model and arguments to that function.
                - model_params['func'] is the function producing the model.
                  The function's signature is:
                    - Must accept:
                        - "inputs" -- data object
                        - "train" -- boolean if training is happening
                        - "seed" -- seed for use in random generation of final config
                    - Must return:
                        - train output tensorflow nodes
                        - final configuration used in model
                - Remaining itmes in model_params are dictionary of arguments massed to func.

        - train_params (dict)
            Containing params for data sources and targets in training:
                - train_params['data'] contains params for the data
                    - train_params['data']['func'] is the function that constructs the data
                      provider.   This dataprovider must be an instance of a subclass of
                      tfutils.data.DataProviderBase.   Specifically, it must have a method
                      called "init_ops" -- see documentation in tfutils/data.py.
                    - remainder of train_params['data'] are kwargs passed to func
                - train_params['targets'] (optional) contains params for additional train targets
                    - train_params['targets']['func'] is a function that produces
                      tensorflow nodes as training targets
                    - remainder of train_parms['targets'] are arguments to func
                - train_params['queue_params'] is an optional dict of
                      params used to specify creation for the queue, passed to the
                      Queue.__init__ method.   Default is {}.
    :Kwargs:
        - loss_params (dict):
            Parameters for to utils.get_loss function for specifying loss
                - loss_params['targets'] is a string or a list of strings,
                  contain the names of inputs nodes that will be sent into the loss function
                  Must be provided
                - loss_params['loss_per_case_func'] is the function used to calculate the loss.
                  Must be provided.
                  The parameters sent to this function is defined by loss_params['loss_per_case_func_params'].
                - loss_params['loss_per_case_func_params'] is a dict including  help information about
                  how positional parameters should be sent to loss_params['loss_per_case_func'] as named parameters.
                  Default is {'_outputs': 'logits', '_targets_$all': 'labels'}
                    - If loss_params['loss_per_case_func_params'] is empty, the parameters for
                      loss_params['loss_per_case_func'] will be (outputs, *[inputs[t] for t in targets], **loss_func_kwargs),
                      where 'outputs' is the output of the network, inputs is the input nodes,
                      and targets is loss_params['targets'].
                    - Key value can have three choices:
                      - '_outputs': the value of this key will be the name for 'outputs'.
                      - '_targets_$all': name for '[inputs[t] for t in targets]'.
                      - '_target_somename': name for 'inputs[somename]' is somename is inside targets.
                    - Parameters not mentioned by the key values will still be sent to the function as positional parameters.
                - loss_params['agg_func'] is the aggregate function, default is None
                - loss_params['loss_func_kwargs']. Keyword parameters sent to loss_params['loss_per_case_func']. Default is None.
                - loss_params['agg_func_kwargs']. Keyword parameters sent to loss_params['agg_func']. Default is None.

        - learning_rate_params (dict)
            Parameters for specifying learning_rate:
                - learning_rate_params['func'] is a function producing
                  tensorflow node acting as learning rate.
                  This function must accept argument "global_step".
                - remainder of learning_rate_params are arguments to func.

        - optimizer_params (dict)
            Parameters for creating optimizer:
                - optimizer_params['func'] is a function producing a
                  tensorflow optimizer object (like a subclass of tf.train.Optimizer)
                  - Must accept:
                        "learning_rate" -- the result of the learning_rate_func call
                  - Must return object with a method called "minimize" with
                    the same call signature as tensorflow.train.Optimizer.minimize --- that is:
                        - Must accept:
                            - "loss" -- result of loss_func call
                            - "global_step" -- global step used for determine learning rate,
                        - Must return:
                            - tensorflow node which computes gradients and applies
                              them, and must increment "global_step"
                - Remainder of optimizer_params (aside form "func") are arguments
                  to the optimizer func

        - validation_params (dict)
            Dictionary of validation sources. The structure if this dictionary is:

                {
                    <validation_target_name_1>: {
                        'data': {
                            'func': (callable) data source function for this validation,
                            <kwarg1>: <value1> for 'func',
                            ...
                            },
                        'targets': {
                            'func': (callable) returning targets,
                            <kwarg1>: <value1> for 'func',
                            ...
                            }
                        'queue_params': (optional, dict) params for creating queue for
                                this validation. NB: if this is NOT specified, queue params
                                for this validation default to those used in constructing
                                the training data queue.
                        'num_steps': (int) number of batches of validation source to compute
                        'agg_func': (optional, callable) how to aggregate validation results
                                across batches after computation. Signature is:
                                    - one input argument: the list of validation batch results
                                    - one output: aggregated version
                                Default is utils.identity_func
                        'online_agg_func': (optional, callable) how to aggregate validation results
                                on a per-batch basis. Siganture is:
                                    - three input arguments: (current aggregate, new result, step)
                                    - one output: new aggregated result
                                One first step, current aggregate passed in is None.
                                The final result is passed to the "agg_func".
                                Default is utils.append_and_return
                    },
                    <validation_target_name_2>: ...
                }

            For each validation_target_name key, the targets are computed and then added to
            the output dictionary to be computed every so often -- unlike train_targets which
            are computed on each time step, these are computed on a basic controlled by the
            valid_save_freq specific in the saver_params.

        - queue_params (dict, defualt: None)
            Dictionary of arguments to Queue object (see
            tfutils.data.Queue documentation)

        - thres_loss (float, default: 100)
            If loss exceeds this during training, HiLossError is thrown

        - num_steps (int or None, default: None)
            How many total steps of the optimization are run.  If None, train is run until process is cancelled.

      - load_params (dict)
            Dictionary of arguments for loading model, if different from saver
            (see Saver class)

        - log_device_placement (bool, default: False)
            Whether to log device placement in tensorflow session

        - inter_op_parallelism_threads (int, default: 40)
            Inter op thread pool size (has to be set large enough to avoid deadlock
            when using multiple queues)

    """
    params, train_args = parse_params('train',
                                      model_params,
                                      dont_run=dont_run,
                                      skip_check=skip_check,
                                      load_params=load_params,
                                      loss_params=loss_params,
                                      save_params=save_params,
                                      train_params=train_params,
                                      optimizer_params=optimizer_params,
                                      validation_params=validation_params,
                                      learning_rate_params=learning_rate_params,
                                      log_device_placement=log_device_placement,
                                      inter_op_parallelism_threads=inter_op_parallelism_threads)

    with tf.Graph().as_default(), tf.device(DEFAULT_HOST):

        # For convenience, use list of dicts instead of dict of lists
        _params = [{key: value[i] for (key, value) in params.items()}
                   for i in range(len(params['model_params']))]
        _trargs = [{key: value[i] for (key, value) in train_args.items()}
                   for i in range(len(params['model_params']))]

        # Use a single dataprovider for all models.
        data_params = _params[0]['train_params']['data_params']
        queue_params = _params[0]['train_params']['queue_params']

        (_params[0]['train_params']['data_params'],
         queues, inputs) = get_data(queue_params=queue_params, **data_params)

        # Build a graph for each distinct model.
        for param, trarg in zip(_params, _trargs):
            with tf.variable_scope(param['model_params']['prefix']):

                trarg['global_step'] = tf.get_variable('global_step', [],
                                                       dtype=tf.int64, trainable=False,
                                                       initializer=tf.constant_initializer(0))

                _, _, param, trarg = get_model(inputs,
                                               param['model_params'],
                                               param=param,
                                               trarg=trarg)

                tf.get_variable_scope().reuse_variables()

                (trarg['validation_targets'],
                 vqueue) = get_valid_targets_dict(queue_params=queue_params,
                                                  **param)
                queues.extend(vqueue)

        # Create session.

        # gpu_options = tf.GPUOptions(per_process_gpu_memory_fraction=0.5)
        gpu_options = tf.GPUOptions(allow_growth=True)
        sess = tf.Session(config=tf.ConfigProto(allow_soft_placement=True,
                                                gpu_options=gpu_options,
                                                log_device_placement=log_device_placement,
                                                inter_op_parallelism_threads=inter_op_parallelism_threads))

        init_op_global = tf.global_variables_initializer()
        sess.run(init_op_global)
        init_op_local = tf.local_variables_initializer()
        sess.run(init_op_local)
        log.info('Initialized from scratch first')

        for param, trarg in zip(_params, _trargs):

            prefix = param['model_params']['prefix'] + '/'
            all_vars = variables._all_saveable_objects()
            var_list = strip_prefix(prefix, all_vars)
            for var in var_list:
                print(var)

            trarg['dbinterface'] = DBInterface(sess=sess,
                                               params=param,
                                               var_list=var_list,
                                               global_step=trarg['global_step'],
                                               save_params=param['save_params'],
                                               load_params=param['load_params'])
            trarg['dbinterface'].initialize()
            trarg['queues'] = queues

        # Convert back to a dictionary of lists
        params = {key: [param[key] for param in _params]
                  for key in _params[0].keys()}
        train_args = {key: [trarg[key] for trarg in _trargs]
                      for key in _trargs[0].keys()}

        if dont_run:
            return train_args

        return train(sess, **train_args)


def get_valid_targets_dict(validation_params,
                           model_params,
                           loss_params,
                           queue_params,
                           cfg_final=None,
                           **params):
    """Helper function for creating validation target operations.

    NB: this function may modify validation_params.

    """
    valid_targets_dict = OrderedDict()
    queues = []
    model_params = copy.deepcopy(model_params)
    # model_params.pop('train', None)  # hackety-hack
    model_params['train'] = False
    prefix = model_params['prefix']
    if cfg_final is None:
        assert 'cfg_final' in model_params
        cfg_final = model_params['cfg_final']
    assert 'seed' in model_params
    for vtarg in validation_params:
        queue_params = validation_params[vtarg].get('queue_params', queue_params)
        _, queue, vinputs = get_data(queue_params=queue_params,
                                     **validation_params[vtarg]['data_params'])
        queues.extend(queue)
        # scope_name = 'validation/%s' % vtarg
        scope_name = '{}/validation/{}'.format(prefix, vtarg)
        with tf.name_scope(scope_name):
            _mp, voutputs = get_model(vinputs, model_params)
            check_model_equivalence(_mp['cfg_final'], cfg_final, scope_name)
            tf.get_variable_scope().reuse_variables()
        validation_params[vtarg], valid_targets_dict[vtarg] = get_validation_target(vinputs, voutputs,
                                                                                    **validation_params[vtarg])

    return valid_targets_dict, queues


def check_model_equivalence(m1, m2, name):
    """TODO: fill this in to make it stronger."""
    assert set(m1.keys()) == set(m2.keys()), (m1.keys(), m2.keys())


def get_validation_target(vinputs, voutputs,
                          default_target_func=utils.get_loss_dict,
                          default_target_params=DEFAULT_LOSS_PARAMS,
                          default_loop_func=None,
                          default_loop_params=DEFAULT_LOOP_PARAMS,
                          agg_func=utils.identity_func,
                          online_agg_func=utils.append_and_return,
                          **validation_params):
    target_params = validation_params.get('targets', dict(default_target_params))
    target_func = target_params.pop('func', default_target_func)
    vtargets = target_func(vinputs, voutputs, **target_params)
    target_params['func'] = target_func
    validation_params['targets'] = target_params

    valid_loop_params = validation_params.get('valid_loop', dict(default_loop_params))
    valid_loop_func = valid_loop_params.pop('func', default_loop_func)
    valid_loop = valid_loop_func
    valid_loop_params['func'] = valid_loop_func
    validation_params['valid_loop'] = valid_loop_params

    if 'num_steps' not in validation_params:
        assert hasattr(vinputs, 'total_batches'), '"num_batches" not specified in validation params, '\
            'data object must have "total_batches" attribute to be used as default.'
        validation_params['num_steps'] = vinputs.total_batches
    validation_params['agg_func'] = agg_func
    validation_params['online_agg_func'] = online_agg_func
    valid_targets = {'targets': vtargets,
                     'valid_loop': valid_loop,
                     'agg_func': validation_params['agg_func'],
                     'online_agg_func': validation_params['online_agg_func'],
                     'num_steps': validation_params['num_steps']}
    return validation_params, valid_targets


def get_data(func, queue_params=None, **data_params):
    data_provider = func(**data_params)
    input_ops = data_provider.init_ops()
    assert len(input_ops) == data_params['n_threads'], (len(input_ops), data_params['n_threads'])
    assert len(input_ops) > 0, len(input_ops)
    batch_size = data_params['batch_size']
    data_params['func'] = func
    enqueue_ops = []
    queue = get_queue(input_ops[0], shape_flag=batch_size!=1, **queue_params)
    for input_op in input_ops:
        # enqueue_ops.append(queue.enqueue_many(input_op))
        if batch_size == 1:
            enqueue_ops.append(queue.enqueue(input_op))
        else:
            enqueue_ops.append(queue.enqueue_many(input_op))
    tf.train.queue_runner.add_queue_runner(tf.train.queue_runner.QueueRunner(queue,
                                                                             enqueue_ops))
    if queue_params['batch_size'] == 1:
        inputs = queue.dequeue()
    else:
        inputs = queue.dequeue_many(queue_params['batch_size'])
    return data_params, [queue], inputs


def split_input(inputs, num_gpus=1):
    if not isinstance(num_gpus, list):
        n_gpus = num_gpus
    else:
        n_gpus = len(num_gpus)

    if n_gpus == 1:
        return [inputs]

    temp_args = {v: tf.split(inputs[v], axis=0, num_or_size_splits=num_gpus)
                 for v in inputs}

    list_of_args = [{now_arg: temp_args[now_arg][ind]
                     for now_arg in temp_args} for ind in xrange(n_gpus)]

    return list_of_args


def get_model_base(input, func, seed=0, train=False, **model_params):
    model_params['seed'] = seed
    model_params['train'] = train
    outputs, cfg_final = func(inputs=input,
                              **model_params)
    model_params['func'] = func
    model_params['cfg_final'] = cfg_final
    return model_params, outputs


def get_model(inputs, model_params, param=None, trarg=None):
    """Return model and any other targets (loss + optimizer) specified.

    Args:
        inputs (tf.Operation): Model inputs provided by a tf.QueueRunner.
        model_params (dict): Specifies model configuration and must contain:
            'devices' (list): device specs (e.g. '/gpu:0')
            'train' (bool): whether getting model for training
        param (None, optional): Description.
        trarg (None, optional): Description.
        inputs ()

    Returns:
        tuple: Description.

    """
    with tf.variable_scope(tf.get_variable_scope()):

        tower_outputs = []
        devices = model_params['devices']
        num_gpus = model_params['num_gpus']
        inputs = split_input(inputs, num_gpus)

        # DEFAULT: Prepare loss and optimizer if training.
        if model_params['train']:
            assert param and trarg is not None

            tower_losses = []
            tower_grads = []

            (param['learning_rate_params'],
             learning_rate) = get_learning_rate(trarg['global_step'],
                                                **param['learning_rate_params'])
            (param['optimizer_params'],
             optimizer_base) = get_optimizer_base(learning_rate,
                                                  param['optimizer_params'])

        # Distribute graph across desired devices.
        for device, input in zip(devices, inputs):
            with tf.device(device), tf.name_scope('__GPU__' + device[-1]):

                model_params, output = get_model_base(input, **model_params)
                tower_outputs.append(output)

                tf.get_variable_scope().reuse_variables()

                # DEFAULT: Get loss and optimizer if training
                if model_params['train']:

                    (param['loss_params'],
                     loss) = get_loss(input, output, **param['loss_params'])

                    tf.get_variable_scope().reuse_variables()

                    grad = optimizer_base.compute_gradients(loss)
                    tower_losses.append(loss)
                    tower_grads.append(grad)

    # Gather and aggregate outputs on the host (CPU).
    output = aggregate_outputs(tower_outputs)

    # DEFAULT: Accumulate and average gradients on the host (CPU).
    if model_params['train']:

        if param['train_params'].get('targets') is not None:
            ttargs = copy.deepcopy(param['train_params']['targets'])
            ttargs_func = ttargs.pop('func')
            ttarg = ttargs_func(input, output, **ttargs)
            trarg['train_targets'].update(ttarg)

        # Aggregate loss.
        loss = tf.reduce_mean(tf.stack(tower_losses))

        # Aggregate and accumulate gradients.
        minibatch_grads = optimizer_base.aggregate_gradients(tower_grads)
        grads = optimizer_base.accumulate_gradients(minibatch_grads, trarg['num_minibatches'])

        # Apply accumulated gradients.
        optimizer = optimizer_base.apply_gradients(grads, trarg['global_step'])

        # Prepare train_targets
        if 'loss' not in trarg['train_targets']:
            trarg['train_targets']['loss'] = loss
        if '__grads__' not in trarg['train_targets']:
            trarg['train_targets']['__grads__'] = grads
        if 'optimizer' not in trarg['train_targets']:
            trarg['train_targets']['optimizer'] = optimizer
        if 'learning_rate' not in trarg['train_targets']:
            trarg['train_targets']['learning_rate'] = learning_rate

        param['model_params'] = model_params
        return param['model_params'], output, param, trarg
    else:
        return model_params, output


def get_loss(train_inputs,
             train_outputs,
             targets=DEFAULT_LOSS_PARAMS['targets'],
             agg_func=DEFAULT_LOSS_PARAMS['agg_func'],
             loss_per_case_func=DEFAULT_LOSS_PARAMS['loss_per_case_func'],
             **loss_params):
    loss_params['targets'] = targets
    loss_params['agg_func'] = agg_func
    loss_params['loss_per_case_func'] = loss_per_case_func
    loss = utils.get_loss(train_inputs, train_outputs, **loss_params)
    return loss_params, loss


def get_learning_rate(global_step,
                      func=tf.train.exponential_decay,
                      **learning_rate_params):
    learning_rate = func(global_step=global_step,
                         **learning_rate_params)
    learning_rate_params['func'] = func
    return learning_rate_params, learning_rate


def get_optimizer(learning_rate,
                  loss,
                  global_step,
                  optimizer_params,
                  default_optimizer_params=DEFAULT_OPTIMIZER_PARAMS,
                  default_optimizer_func=ClipOptimizer):
    if optimizer_params is None:
        optimizer_params = dict(default_optimizer_params)
    func = optimizer_params.pop('func', default_optimizer_func)
    optimizer_base = func(learning_rate=learning_rate,
                          **optimizer_params)
    optimizer = optimizer_base.minimize(loss, global_step)
    optimizer_params['func'] = func
    return optimizer_params, optimizer


def get_optimizer_base(learning_rate,
                       optimizer_params,
                       default_optimizer_params=DEFAULT_OPTIMIZER_PARAMS,
                       default_optimizer_func=ClipOptimizer):
    if optimizer_params is None:
        optimizer_params = dict(default_optimizer_params)
    func = optimizer_params.pop('func', default_optimizer_func)
    optimizer_base = func(learning_rate=learning_rate,
                          **optimizer_params)
    optimizer_params['func'] = func
    return optimizer_params, optimizer_base


def get_params():
    parser = argparse.ArgumentParser()
    parser.add_argument('-p', '--params', type=json.loads, default=None)
    parser.add_argument('-g', '--gpu', default='0', type=str)
    args = vars(parser.parse_args())
    os.environ['CUDA_VISIBLE_DEVICES'] = args['gpu']
    for p in filter(lambda x: x.endswith('_func'), args):
        modname, objname = args[p].rsplit('.', 1)
        mod = importlib.import_module(modname)
        args[p] = getattr(mod, objname)
    return args


def parse_params(mode,
                 model_params,
                 dont_run=False,
                 skip_check=False,
                 save_params=None,
                 train_params=None,
                 loss_params=None,
                 load_params=None,
                 optimizer_params=None,
                 validation_params=None,
                 learning_rate_params=None,
                 log_device_placement=False,
                 inter_op_parallelism_threads=40,
                 ):
    """Ensure the params dictionary has the correct structure.

    Each *_params arg must be a list of dictionaries where the ith element
    corresponds to parameters of the ith distinct model. Thus, the length of
    all *_params must be the same and reflect the number of distinct models
    to be evaluated.

    If an *_params arg does not satisfy the above requirements, `parse_params`
    attempts to convert to the correct structure and logs any changes made.
    If it is missing any necessary components, defaults defined at the top of
    this module are used. If there exists an unresovlable conflict, an error
    is raised, and the user will be forced to resolve it before continuing.

    """
    model_params = [model_params] if not isinstance(model_params,
                                                    list) else model_params
    num_models = len(model_params)
    list_lens = [num_models]
    DEVICES = copy.copy(DEFAULT_DEVICES)

    params = {
        'dont_run': dont_run,
        'skip_check': skip_check,
        'load_params': load_params,
        'save_params': save_params,
        'model_params': model_params,
        'validation_params': validation_params,
        'log_device_placement': log_device_placement,
        'inter_op_parallelism_threads': inter_op_parallelism_threads}

    if mode == 'train':
        params.update({
            'loss_params': loss_params,
            'train_params': train_params,
            'optimizer_params': optimizer_params,
            'learning_rate_params': learning_rate_params})

    # Ensure params is a dict of lists, using defaults when necessary.
    for name, param_list in params.items():
        if not param_list and not isinstance(param_list, bool):
            if isinstance(DEFAULT_PARAMS[name], frozendict):
                param_list = dict(DEFAULT_PARAMS[name])
            else:
                param_list = DEFAULT_PARAMS[name]
        if not isinstance(param_list, list):
            param_list = [copy.deepcopy(param_list) for _ in range(num_models)]
        if len(param_list) != num_models and len(param_list) == 1:
            param_list += (num_models - 1) * copy.deepcopy(param_list)

        for model_num, param in enumerate(param_list):

            # Parse model_params.
            if name == 'model_params':
                if 'seed' not in param:
                    param['seed'] = DEFAULT_MODEL_SEED
                    log.info('No seed specified for model {}... '.format(model_num) +
                             'Defaulting to seed: {}.'.format(DEFAULT_MODEL_SEED))
                if 'prefix' not in param:
                    param['prefix'] = 'model_{}'.format(model_num)
                    log.info('No prefix specified for model {}... '.format(model_num) +
                             'Defaulting to prefix: {}.'.format(param['prefix']))
                if 'train' not in param:
                    if mode == 'train':
                        param['train'] = True
                    else:
                        param['train'] = False

                # Parse device specification.
                if 'devices' not in param:
                    param['devices'] = [DEVICES.pop(0)]
                    log.info('No devices specified for model {}... '.format(model_num) +
                             'Defaulting to gpus: {}.'.format(param['devices']))
                param['devices'] = format_devices(param['devices'])

                if 'num_gpus' not in param:
                    param['num_gpus'] = len(param['devices'])
                assert param['num_gpus'] == len(param['devices']), (
                       'num_gpus does not match the number of gpus specified in devices.')

            # Parse train_params.
            if name == 'train_params':
                if 'num_steps' not in param:
                    param['num_steps'] = DEFAULT_TRAIN_NUM_STEPS
                    log.info('num_steps not specified for model {}... '.format(model_num) +
                             'Defaulting num_steps to: {}.'.format(DEFAULT_TRAIN_NUM_STEPS))
                if 'thres_loss' not in param:
                    param['thres_loss'] = DEFAULT_TRAIN_THRES_LOSS
                    log.info('thres_loss not specified for model {}... '.format(model_num) +
                             'Defaulting thres_loss to: {}.'.format(DEFAULT_TRAIN_THRES_LOSS))
                if 'train_loop' not in param:
                    param['train_loop'] = {'func': train_loop}
                    log.info('train_loop not specified for model {}... '.format(model_num) +
                             'Using default training loop.')
                if 'validate_first' not in param:
                    param['validate_first'] = True
                    log.info('validate_fist not specified for model {}... '.format(model_num) +
                             'Defaulting validate_first to: {}.'.format(param['validate_first']))

                # Parse training data params (minibatching).
                if 'minibatch_size' not in param:
                    param['num_minibatches'] = 1
                    param['minibatch_size'] = param['data_params']['batch_size']
                    log.info('minibatch_size not specified for training data_params... ' +
                             'Defaulting minibatch_size to: {} (identical to the batch size).'
                             .format(param['data_params']['batch_size']))
                else:
                    batch_size = param['data_params']['batch_size']
                    minibatch_size = param['minibatch_size']
                    assert minibatch_size <= batch_size, (
                           'Minibatch size cannot be larger than batch size.')

                    num_minibatches = batch_size / float(minibatch_size)
                    if num_minibatches % 1 != 0:
                        num_minibatches = round(num_minibatches)
                        minibatch_size = batch_size / num_minibatches
                        log.warning('Minibatch size ({}) does not divide batch size ({}) evenly...'
                                    .format(minibatch_size, batch_size))
                        log.info('Rounding minibatch size to closest factor of batch size: {}'
                                 .format(minibatch_size))
                    param['minibatch_size'] = minibatch_size
                    param['num_minibatches'] = num_minibatches

        params[name] = param_list

        list_lens.append(len(param_list))
        assert isinstance(param_list, list), '{} should also be a list'.format(name)
        assert len(param_list) == num_models, '{} should have length'.format(num_models)
    assert len(np.unique(list_lens)) == 1, 'All param lists should have be same length!'

    # Append the model_prefix to non-unique exp_ids.
    for key in ['save_params', 'load_params']:
        unique_exp_ids = set(s.get('exp_id') for s in params[key])
        if None not in unique_exp_ids:
            if len(unique_exp_ids) == 1 and num_models != 1:
                log.warning('Non-unique exp_ids detected in {} '.format(key) +
                            'with multiple models.'.format(key))
                for i, (p, mp) in enumerate(zip(params[key],
                                                params['model_params'])):
                    p.update({'exp_id': p.get('exp_id') + '_' + mp['prefix']})
                    log.info('Appending \'_{} to the exp_id of model number {}.'.
                             format(mp['prefix'], i))
                    log.info('New exp_id is: {}'.format(p.get('exp_id')))

            assert len(set(s['exp_id'] for s in params[key])) == num_models

# Prepare run_args to be passed to `base.(train|test)(**run_args)`.
    run_args = {
        'queues': num_models * [None],
        'dbinterface': num_models * [None],
        'validation_targets': [dict() for _ in range(num_models)]}

    if mode == 'test':
        run_args.update({
            'save_intermediate_freq': num_models * [None]})
    else:
        run_args.update({
            'global_step': num_models * [None],
            'train_targets': [dict() for _ in range(num_models)],
            'num_steps': [p['num_steps'] for p in params['train_params']],
            'thres_loss': [p['thres_loss'] for p in params['train_params']],
            'train_loop': [p['train_loop']['func'] for p in params['train_params']],
            'validate_first': [p['validate_first'] for p in params['train_params']],
            'num_minibatches': [p['num_minibatches'] for p in params['train_params']]})

    return params, run_args


"""
Something like this could be used to create and save variables
in a readable format.
    def save_variables_to_readable_format():
        Vars = tf.all_variables()
        tmp = int(time.time())
        for v in Vars:
        sdir = '/home/yamins/.tfutils/%d' % tmp
        if not os.path.isdir(sdir):
            os.makedirs(sdir)
            pth = os.path.join(sdir, v.name.replace('/', '__'))
            val = v.eval(session=self.sess)
            np.save(pth, val)

"""<|MERGE_RESOLUTION|>--- conflicted
+++ resolved
@@ -356,14 +356,9 @@
                 log.info('... done restoring.')
 
                 # Reinitialize all other, unrestored vars.
-<<<<<<< HEAD
-                unrestored_vars = [var for name, var in self.all_vars.items() if name not in restore_vars]
-                log.info('Unrestored Vars:\n' + str([unrestore_var.name for unrestore_var in unrestored_vars]))
-=======
                 unrestored_vars = [var for name, var in self.all_vars.items() if name not in restore_names]
                 unrestored_var_names = [name for name, var in self.all_vars.items() if name not in restore_names]
                 log.info('Unrestored Vars:\n' + str(unrestored_var_names))
->>>>>>> fb10196b
                 self.sess.run(tf.variables_initializer(unrestored_vars))  # initialize variables not restored
                 assert len(self.sess.run(tf.report_uninitialized_variables())) == 0, (
                     self.sess.run(tf.report_uninitialized_variables()))
