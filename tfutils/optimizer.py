--- conflicted
+++ resolved
@@ -49,11 +49,6 @@
                    for grad, var in gvs if grad is not None]
         return gvs
 
-<<<<<<< HEAD
-    def apply_gradients(self, grads_and_vars, global_step=None):
-        return self._optimizer.apply_gradients(grads_and_vars,
-                                               global_step=global_step)
-=======
     @classmethod
     def aggregate_gradients(cls, grads_and_vars, method='average'):
         if method == 'average':
@@ -124,7 +119,6 @@
                 var) for var in self.var_list]
         return [tf.assign(gv[0], tf.zeros_like(gv[0]))
                 for gv in self.grads_and_vars]
->>>>>>> d1d016e0
 
     def minimize(self, loss, global_step):
         train_vars = None
