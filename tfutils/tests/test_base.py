"""Test base module."""

import os
import sys
import errno
import shutil
import cPickle
import logging
import unittest

import gridfs
import pymongo
import tensorflow as tf

sys.path.insert(0, "..")

import base
import tfutils.data as data
import tfutils.model as model
import tfutils.utils as utils


num_batches_per_epoch = 10000 // 256


def setUpModule():
    """Set up module once, before any TestCases are run."""
    logging.basicConfig()


def tearDownModule():
    """Tear down module after all TestCases are run."""
    pass


class TestBase(unittest.TestCase):

    port = 29101
    host = 'localhost'
    database_name = 'TFUTILS_TEST_DB'

    @classmethod
    def setUpClass(cls):
        """Set up class once before any test methods are run."""
        cls.log = logging.getLogger(':'.join([__name__, cls.__name__]))
        cls.log.setLevel('DEBUG')

        # Open primary MongoDB connection.
        cls.conn = pymongo.MongoClient(host=cls.host,
                                       port=cls.port)

        cls.collection_name = cls.__name__
        cls.collection = cls.conn[cls.database_name][cls.collection_name]

    @classmethod
    def tearDownClass(cls):
        """Tear down class after all test methods have run."""
        # TODO: Remove cache.
        cls.remove_database(cls.database_name)
        [cls.conn.drop_database(x)
         for x in cls.conn.database_names()
         if x.startswith(cls.database_name)]

        # Close primary MongoDB connection.
        cls.conn.close()

    def setUp(self):
        """Set up class before each test method is executed."""
        pass

    def tearDown(self):
        """Tear Down is called after each test method is executed."""
        self.remove_collection(self.collection_name)

    def setup_params(self, exp_id):

        params = {}
        params['model_params'] = {
            'func': model.mnist_tfutils}

        params['save_params'] = {
            'host': self.host,
            'port': self.port,
            'dbname': self.database_name,
            'collname': self.collection_name,
            'exp_id': exp_id,
            'save_valid_freq': 20,
            'save_filters_freq': 200,
            'cache_filters_freq': 100}

        params['train_params'] = {
            'data_params': {'func': data.MNIST,
                            'batch_size': 100,
                            'group': 'train',
                            'n_threads': 4},
            'queue_params': {'queue_type': 'fifo',
                             'batch_size': 100},
            'num_steps': 500}

        params['learning_rate_params'] = {
            'learning_rate': 0.05,
            'decay_steps': num_batches_per_epoch,
            'decay_rate': 0.95,
            'staircase': True}

        params['validation_params'] = {
            'valid0': {
                'data_params': {
                    'func': data.MNIST,
                    'batch_size': 100,
                    'group': 'test',
                    'n_threads': 4},
                'queue_params': {
                    'queue_type': 'fifo',
                    'batch_size': 100},
                'num_steps': 10,
                'agg_func': utils.mean_dict}}

        params['skip_check'] = True

        return params

    def test_training(self):
        """Illustrate training.

        This test illustrates how basic training is performed using the
        tfutils.base.train_from_params function.  This is the first in a sequence of
        interconnected tests. It creates a pretrained model that is used by
        the next few tests (test_validation and test_feature_extraction).

        As can be seen by looking at how the test checks for correctness, after the
        training is run, results of training, including (intermittently) the full
        variables needed to re-initialize the tensorflow model, are stored in a
        MongoDB.

        Also see docstring of the tfutils.base.train_from_params function for more detailed
        information about usage.

        """
        exp_id = 'training0'
        params = self.setup_params(exp_id)

        # Run training.
        base.train_from_params(**params)

        # Test if results are as expected.
        self.assert_as_expected(exp_id, count=26, step=[0, 200, 400])
        r = self.collection['files'].find({'exp_id': exp_id, 'step': 0})[0]
        self.asserts_for_record(r, params, train=True)
        r = self.collection['files'].find({'exp_id': exp_id, 'step': 20})[0]
        self.asserts_for_record(r, params, train=True)

        # Run another 500 steps of training on the same experiment id.
        params['train_params']['num_steps'] = 1000
        base.train_from_params(**params)

        # Test if results are as expected.
        self.assert_as_expected(exp_id, 51, [0, 200, 400, 600, 800, 1000])
        self.assertEqual(self.collection['files'].distinct('exp_id'), [exp_id])

        r = self.collection['files'].find({'exp_id': exp_id, 'step': 1000})[0]
        self.asserts_for_record(r, params, train=True)

        # Run 500 more steps but save to a new experiment id.
        new_exp_id = 'training1'
        params['train_params']['num_steps'] = 1500
        params['load_params'] = {'exp_id': exp_id}
        params['save_params']['exp_id'] = new_exp_id

        base.train_from_params(**params)

        self.assert_step(new_exp_id, [1200, 1400])

    def test_interactive_training(self):
        pass

    def test_training_save(self):
        """Illustrate saving to the grid file system during training time."""
        exp_id = 'training_save'
        params = self.setup_params(exp_id)

        params['save_params']['save_to_gfs'] = ['first_image']
<<<<<<< HEAD
        params['save_params']['save_valid_freq'] = 3000
        params['save_params']['save_filters_freq'] = 30000
        params['save_params']['cache_filters_freq'] = 3000
=======
>>>>>>> 4542457f
        params['train_params']['targets'] = {'func': self.get_first_image_target}

        # Actually run the training.
        base.train_from_params(**params)

        # Check that the first image has been saved.
<<<<<<< HEAD
        coll = self.collection['files']
=======
        coll = self.collection['files`']
>>>>>>> 4542457f
        q = {'exp_id': exp_id, 'train_results': {'$exists': True}}
        train_steps = coll.find(q)
        self.assertEqual(train_steps.count(), 5)
        idx = train_steps[0]['_id']
        fn = coll.find({'item_for': idx})[0]['filename']
        fs = gridfs.GridFS(coll.database, self.collection_name)
        fh = fs.get_last_version(fn)
        saved_data = cPickle.loads(fh.read())
        fh.close()

        self.assertIn('train_results', saved_data)
        self.assertIn('first_image', saved_data['train_results'])
        self.assertEqual(len(saved_data['train_results']['first_image']), 100)
        self.assertEqual(saved_data['train_results']['first_image'][0].shape, (28 * 28,))

    def test_validation(self):
        """Illustrate validation.

        This is a test illustrating how to compute performance on a trained model on a new dataset,
        using the tfutils.base.test_from_params function.  This test assumes that test_training function
        has run first (to provide a pre-trained model to validate).

        After the test is run, results from the validation are stored in the MongoDB.
        (The test shows how the record can be loaded for inspection.)

        See the docstring of tfutils.base.test_from_params for more detailed information on usage.

        """
        # Specify the parameters for the validation.
        exp_id = 'training0'
        val_exp_id = 'validation0'

        params = self.setup_params(exp_id)

        params.pop('train_params')
        params.pop('learning_rate_params')
        params['load_params'] = params['save_params']
        params['save_params'] = {'exp_id': val_exp_id}

        # Actually run the model.
        base.test_from_params(**params)

        # ... specifically, there is now a record containing the validation0 performance results
        self.assertEqual(self.collection['files'].find({'exp_id': val_exp_id}).count(), 1)
        # ... here's how to load the record:
        r = self.collection['files'].find({'exp_id': val_exp_id})[0]
        self.asserts_for_record(r, params, train=False)

        # ... check that the recorrectly ties to the id information for the
        # pre-trained model it was supposed to validate
        self.assertTrue(r['validates'])
        idval = self.collection['files'].find({'exp_id': exp_id})[50]['_id']
        v = self.collection['files'].find({'exp_id': val_exp_id})[0]['validates']
        self.assertEqual(idval, v)

    def assert_count(self, exp_id, count):
        self.assertEqual(
            self.collection['files'].find({'exp_id': exp_id}).count(),
            count)

    def assert_step(self, exp_id, step):
        self.assertEqual(
            self.collection['files']
                .find({'exp_id': exp_id, 'saved_filters': True})
                .distinct('step'),
            step)

    def assert_as_expected(self, exp_id, count=None, step=None):
        if count is not None:
            self.assert_count(exp_id, count)
        if step is not None:
            self.assert_step(exp_id, step)

    @classmethod
    def remove_directory(cls, directory):
        """Remove a directory."""
        cls.log.info('Removing directory: {}'.format(directory))
        shutil.rmtree(directory)
        cls.log.info('Directory successfully removed.')

    @classmethod
    def remove_database(cls, database_name):
        """Remove a MonogoDB database."""
        cls.log.info('Removing database: {}'.format(database_name))
        cls.conn.drop_database(database_name)
        cls.log.info('Database successfully removed.')

    @classmethod
    def remove_collection(cls, collection_name):
        """Remove a MonogoDB collection."""
        cls.log.info('Removing collection: {}'.format(collection_name))
        cls.conn[cls.database_name][collection_name].drop()
        cls.log.info('Collection successfully removed.')

    @classmethod
    def remove_document(cls, document):
        raise NotImplementedError

    @staticmethod
    def makedirs(dir):
        try:
            os.makedirs(dir)
        except OSError as e:
            if e.errno != errno.EEXIST:
                raise

    @staticmethod
    def get_first_image_target(inputs, outputs, **ttarg_params):
        """Return target for saving the first image of every batch.

        Used in test_training_save test to test save_to_gfs option.

        """
        return {'first_image': inputs['images'][0]}

    @staticmethod
    def asserts_for_record(r, params, train=False):
        if r.get('saved_filters'):
            assert r['_saver_write_version'] == 2
            assert r['_saver_num_data_files'] == 1
        assert type(r['duration']) == float

        should_contain = ['save_params', 'load_params',
                          'model_params', 'validation_params']
        assert set(should_contain).difference(r['params'].keys()) == set()

        vk = r['params']['validation_params'].keys()
        vk1 = r['validation_results'].keys()
        assert set(vk) == set(vk1)

        assert r['params']['model_params']['seed'] == 0
        print(r['params']['model_params']['func']['modname'])
        assert r['params']['model_params']['func']['modname'] == 'tfutils.model'
        assert r['params']['model_params']['func']['objname'] == 'mnist_tfutils'
        assert set(['hidden1', 'hidden2', u'softmax_linear']).difference(
            r['params']['model_params']['cfg_final'].keys()) == set()

        _k = vk[0]
        should_contain = ['agg_func', 'data_params', 'num_steps',
                          'online_agg_func', 'queue_params', 'targets']
        assert set(should_contain).difference(
            r['params']['validation_params'][_k].keys()) == set()

        if train:
            assert r['params']['model_params']['train'] is True
            for k in ['num_steps', 'queue_params']:
                assert r['params']['train_params'][k] == params['train_params'][k]

            should_contain = ['loss_params', 'optimizer_params',
                              'train_params', 'learning_rate_params']
            assert set(should_contain).difference(r['params'].keys()) == set()
            assert r['params']['train_params']['thres_loss'] == 100
            assert r['params']['train_params']['data_params']['func']['modname'] == 'tfutils.data'
            assert r['params']['train_params']['data_params']['func']['objname'] == 'MNIST'

            assert r['params']['loss_params']['agg_func']['modname'] == 'tensorflow.python.ops.math_ops'
            assert r['params']['loss_params']['agg_func']['objname'] == 'reduce_mean'
            assert r['params']['loss_params']['loss_per_case_func']['modname'] == 'tensorflow.python.ops.nn_ops'
            assert r['params']['loss_params']['loss_per_case_func']['objname'] == 'sparse_softmax_cross_entropy_with_logits'
            assert r['params']['loss_params']['targets'] == ['labels']
        else:
            assert not r['params']['model_params']['train']
            assert 'train_params' not in r['params']


class TestDistributedModel(TestBase):

    def setup_params(self, exp_id):

        params = {}
        params['model_params'] = {
            'func': model.mnist_tfutils,
	        'devices': ['/gpu:0', '/gpu:1']}

        params['save_params'] = {
            'host': self.host,
            'port': self.port,
            'dbname': self.database_name,
            'collname': self.collection_name,
            'exp_id': exp_id,
            'save_valid_freq': 20,
            'save_filters_freq': 200,
            'cache_filters_freq': 100}

        params['train_params'] = {
            'data_params': {
                'func': data.MNIST,
                'batch_size': 100,
                'group': 'train',
                'n_threads': 4},
            'queue_params': {
                'queue_type': 'fifo',
                'batch_size': 100},
            'num_steps': 500}

        params['learning_rate_params'] = {
            'learning_rate': 0.05,
            'decay_steps': num_batches_per_epoch,
            'decay_rate': 0.95,
            'staircase': True}

        params['validation_params'] = {
            'valid0': {
                'data_params': {
                    'func': data.MNIST,
                    'batch_size': 100,
                    'group': 'test',
                    'n_threads': 4},
                'queue_params': {
                    'queue_type': 'fifo',
                    'batch_size': 100},
                'num_steps': 10,
                'agg_func': utils.mean_dict}}

        params['skip_check'] = True

        return params


@unittest.skip('skipping')
class TestMultiModel(TestBase):

    def setup_params(self, exp_id):

        params = {}
        params['model_params'] = [
            {'func': model.mnist_tfutils},
            {'func': model.mnist_tfutils}]

        params['save_params'] = {
            'host': self.host,
            'port': self.port,
            'dbname': self.database_name,
            'collname': self.collection_name,
            'exp_id': exp_id,
            'save_valid_freq': 20,
            'save_filters_freq': 200,
            'cache_filters_freq': 100}

        params['train_params'] = {
            'data_params': {'func': data.MNIST,
                            'batch_size': 100,
                            'group': 'train',
                            'n_threads': 4},
            'queue_params': {'queue_type': 'fifo',
                             'batch_size': 100},
            'num_steps': 500}

        params['learning_rate_params'] = {
            'learning_rate': 0.05,
            'decay_steps': num_batches_per_epoch,
            'decay_rate': 0.95,
            'staircase': True}

        params['validation_params'] = {
            'valid0': {
                'data_params': {
                    'func': data.MNIST,
                    'batch_size': 100,
                    'group': 'test',
                    'n_threads': 4},
                'queue_params': {
                    'queue_type': 'fifo',
                    'batch_size': 100},
                'num_steps': 10,
                'agg_func': utils.mean_dict}}

        params['skip_check'] = True

        def test_training(self):
            base_exp_id = 'training0'
            params = self.setup_params(base_exp_id)

            for i in range(num_models):
                exp_id = base_exp_id + '_model_{}'.format(i)

        return params


@unittest.skip('skipping')
class TestDistributedMultiModel(TestMultiModel):

    def setup_params(self, exp_id):

        params = {}
        params['model_params'] = [
            {'func': model.mnist_tfutils,
             'devices': ['/gpu:0', '/gpu:1']},
            {'func': model.mnist_tfutils,
             'devices': ['/gpu:2', '/gpu:3']}]

        params['save_params'] = {
            'host': self.host,
            'port': self.port,
            'dbname': self.database_name,
            'collname': self.collection_name,
            'exp_id': exp_id,
            'save_valid_freq': 20,
            'save_filters_freq': 200,
            'cache_filters_freq': 100}

        params['train_params'] = {
            'data_params': {'func': data.MNIST,
                            'batch_size': 100,
                            'group': 'train',
                            'n_threads': 4},
            'queue_params': {'queue_type': 'fifo',
                             'batch_size': 100},
            'num_steps': 500}

        params['learning_rate_params'] = {
            'learning_rate': 0.05,
            'decay_steps': num_batches_per_epoch,
            'decay_rate': 0.95,
            'staircase': True}

        params['validation_params'] = {
            'valid0': {
                'data_params': {
                    'func': data.MNIST,
                    'batch_size': 100,
                    'group': 'test',
                    'n_threads': 4},
                'queue_params': {
                    'queue_type': 'fifo',
                    'batch_size': 100},
                'num_steps': 10,
                'agg_func': utils.mean_dict}}

        params['skip_check'] = True

        return params


if __name__ == '__main__':
    unittest.main()<|MERGE_RESOLUTION|>--- conflicted
+++ resolved
@@ -180,23 +180,16 @@
         params = self.setup_params(exp_id)
 
         params['save_params']['save_to_gfs'] = ['first_image']
-<<<<<<< HEAD
         params['save_params']['save_valid_freq'] = 3000
         params['save_params']['save_filters_freq'] = 30000
         params['save_params']['cache_filters_freq'] = 3000
-=======
->>>>>>> 4542457f
         params['train_params']['targets'] = {'func': self.get_first_image_target}
 
         # Actually run the training.
         base.train_from_params(**params)
 
         # Check that the first image has been saved.
-<<<<<<< HEAD
         coll = self.collection['files']
-=======
-        coll = self.collection['files`']
->>>>>>> 4542457f
         q = {'exp_id': exp_id, 'train_results': {'$exists': True}}
         train_steps = coll.find(q)
         self.assertEqual(train_steps.count(), 5)
@@ -369,7 +362,7 @@
         params = {}
         params['model_params'] = {
             'func': model.mnist_tfutils,
-	        'devices': ['/gpu:0', '/gpu:1']}
+            'devices': ['/gpu:0', '/gpu:1']}
 
         params['save_params'] = {
             'host': self.host,
@@ -469,7 +462,6 @@
         def test_training(self):
             base_exp_id = 'training0'
             params = self.setup_params(base_exp_id)
-
             for i in range(num_models):
                 exp_id = base_exp_id + '_model_{}'.format(i)
 
