--- conflicted
+++ resolved
@@ -67,9 +67,6 @@
 
 
 def version_info(module):
-<<<<<<< HEAD
-    """Gets version of a standard python module."""
-=======
     """Get version of a standard python module.
 
     Args:
@@ -79,7 +76,6 @@
         dict: dictionary of version info.
 
     """
->>>>>>> d1d016e0
     if hasattr(module, '__version__'):
         version = module.__version__
     elif hasattr(module, 'VERSION'):
@@ -100,15 +96,12 @@
 
 def version_check_and_info(module):
     """Return either git info or standard module version if not a git repo.
-<<<<<<< HEAD
-=======
 
     Args:
         module (module): python module object to get info for.
 
     Returns:
         dict: dictionary of info
->>>>>>> d1d016e0
 
     """
     srcpath = inspect.getsourcefile(module)
@@ -125,9 +118,6 @@
 
 
 def git_info(repo):
-<<<<<<< HEAD
-    """Return information about a git repo."""
-=======
     """Return information about a git repo.
 
     Args:
@@ -137,7 +127,6 @@
         dict: Git repo information
 
     """
->>>>>>> d1d016e0
     if repo.is_dirty():
         log.warning('repo %s is dirty -- having committment issues?' %
                     repo.git_dir)
@@ -177,16 +166,12 @@
 
 
 def make_mongo_safe(_d):
-<<<<<<< HEAD
-    """Make a json-izable actually safe for insertion into Mongo."""
-=======
     """Make a json-izable actually safe for insertion into Mongo.
 
     Args:
         _d (dict): a dictionary to make safe for Mongo.
 
     """
->>>>>>> d1d016e0
     klist = _d.keys()[:]
     for _k in klist:
         if hasattr(_d[_k], 'keys'):
@@ -199,9 +184,6 @@
 
 
 def sonify(arg, memo=None, skip=False):
-<<<<<<< HEAD
-    """Return version of arg that can be trivally serialized to json format."""
-=======
     """Return version of arg that can be trivally serialized to json format.
 
     Args:
@@ -216,7 +198,6 @@
         TypeError: Cannot sonify argument type.
 
     """
->>>>>>> d1d016e0
     if memo is None:
         memo = {}
     if id(arg) in memo:
@@ -287,13 +268,6 @@
 def format_devices(devices):
     """Return list of proper device (gpu) strings.
 
-<<<<<<< HEAD
-    If `devices` is not a list, it is converted into one.
-    For each inproperly formatted element:
-        - an int n is mapped to '/gpu:{}'.format(n)
-        - the first digit d of a string is mapped to '/gpu:{}'.format(d)
-        - all other elements raise a TypeError
-=======
     Args:
         devices (list): A list of device strings.
             If `devices is not a list, it is converted to one. The following
@@ -308,7 +282,6 @@
 
     Raises:
         TypeError: Invalid device specification.
->>>>>>> d1d016e0
 
     """
     def format_device(device):
@@ -323,12 +296,8 @@
             elif n is not None:
                 gpu = gpu.format(n.group())
             else:
-<<<<<<< HEAD
-                raise TypeError('Invalid device specification: {}'.format(device))
-=======
                 raise TypeError(
                     'Invalid device specification: {}'.format(device))
->>>>>>> d1d016e0
         return gpu
 
     devices = [devices] if not isinstance(devices, list) else devices
@@ -337,23 +306,6 @@
 
 def strip_prefix(prefix, all_vars):
 
-<<<<<<< HEAD
-    def _strip_prefix_from_name(prefix, name):
-        if name.startswith(prefix):
-            name = name[len(prefix):]
-            name = _strip_prefix_from_name(prefix, name)
-        return name
-
-    var_list = {}
-    prefix = prefix + '/' if not prefix.endswith('/') else prefix
-
-    for each_var in all_vars:
-        new_name = _strip_prefix_from_name(prefix, each_var.op.name)
-        var_list[new_name] = each_var
-    return var_list
-
-
-=======
     # def _strip_prefix_from_name(prefix, name):
     #     prefix = prefix + '/' if not prefix.endswith('/') else prefix
     #     if name.startswith(prefix):
@@ -434,7 +386,6 @@
                     format(type(tower_outputs[0])))
 
 
->>>>>>> d1d016e0
 def get_loss(inputs,
              outputs,
              targets,
